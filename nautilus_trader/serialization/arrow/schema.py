# -------------------------------------------------------------------------------------------------
#  Copyright (C) 2015-2021 Nautech Systems Pty Ltd. All rights reserved.
#  https://nautechsystems.io
#
#  Licensed under the GNU Lesser General Public License Version 3.0 (the "License");
#  You may not use this file except in compliance with the License.
#  You may obtain a copy of the License at https://www.gnu.org/licenses/lgpl-3.0.en.html
#
#  Unless required by applicable law or agreed to in writing, software
#  distributed under the License is distributed on an "AS IS" BASIS,
#  WITHOUT WARRANTIES OR CONDITIONS OF ANY KIND, either express or implied.
#  See the License for the specific language governing permissions and
#  limitations under the License.
# -------------------------------------------------------------------------------------------------

import pyarrow as pa

from nautilus_trader.common.events.risk import TradingStateChanged
from nautilus_trader.common.events.system import ComponentStateChanged
from nautilus_trader.model.data.tick import QuoteTick
from nautilus_trader.model.data.tick import TradeTick
from nautilus_trader.model.data.ticker import Ticker
from nautilus_trader.model.data.venue import InstrumentClosePrice
from nautilus_trader.model.data.venue import InstrumentStatusUpdate
from nautilus_trader.model.events.account import AccountState
from nautilus_trader.model.events.order import OrderAccepted
from nautilus_trader.model.events.order import OrderCanceled
from nautilus_trader.model.events.order import OrderCancelRejected
from nautilus_trader.model.events.order import OrderDenied
from nautilus_trader.model.events.order import OrderExpired
from nautilus_trader.model.events.order import OrderFilled
from nautilus_trader.model.events.order import OrderInitialized
from nautilus_trader.model.events.order import OrderPendingCancel
from nautilus_trader.model.events.order import OrderPendingUpdate
from nautilus_trader.model.events.order import OrderRejected
from nautilus_trader.model.events.order import OrderSubmitted
from nautilus_trader.model.events.order import OrderTriggered
from nautilus_trader.model.events.order import OrderUpdated
from nautilus_trader.model.events.order import OrderUpdateRejected
from nautilus_trader.model.events.position import PositionChanged
from nautilus_trader.model.events.position import PositionClosed
from nautilus_trader.model.events.position import PositionOpened
from nautilus_trader.model.instruments.betting import BettingInstrument
from nautilus_trader.model.instruments.currency import CurrencySpot
from nautilus_trader.model.orderbook.data import OrderBookData


NAUTILUS_PARQUET_SCHEMA = {
<<<<<<< HEAD
    TradeTick: pa.schema(
        {
            "instrument_id": pa.dictionary(pa.int8(), pa.string()),
            "price": pa.string(),
            "size": pa.string(),
            "aggressor_side": pa.dictionary(pa.int8(), pa.string()),
            "match_id": pa.string(),
            "ts_event": pa.int64(),
            "ts_init": pa.int64(),
        },
        metadata={"type": "TradeTick"},
    ),
    QuoteTick: pa.schema(
        {
            "instrument_id": pa.dictionary(pa.int8(), pa.string()),
            "bid": pa.string(),
            "bid_size": pa.string(),
            "ask": pa.string(),
            "ask_size": pa.string(),
            "ts_event": pa.int64(),
            "ts_init": pa.int64(),
        },
        metadata={"type": "QuoteTick"},
    ),
    Ticker: pa.schema(
        {
            "instrument_id": pa.dictionary(pa.int8(), pa.string()),
            "ts_event": pa.int64(),
            "ts_init": pa.int64(),
        },
        metadata={"type": "Ticker"},
=======
    BettingInstrument: pa.schema(
        {
            "venue_name": pa.string(),
            "currency": pa.string(),
            "instrument_id": pa.string(),
            "event_type_id": pa.string(),
            "event_type_name": pa.string(),
            "competition_id": pa.string(),
            "competition_name": pa.string(),
            "event_id": pa.string(),
            "event_name": pa.string(),
            "event_country_code": pa.string(),
            "event_open_date": pa.string(),
            "betting_type": pa.string(),
            "market_id": pa.string(),
            "market_name": pa.string(),
            "market_start_time": pa.string(),
            "market_type": pa.string(),
            "selection_id": pa.string(),
            "selection_name": pa.string(),
            "selection_handicap": pa.string(),
            "ts_init": pa.int64(),
            "ts_event": pa.int64(),
        },
        metadata={"type": "BettingInstrument"},
>>>>>>> 5cd9d06b
    ),
    OrderBookData: pa.schema(
        {
            "instrument_id": pa.string(),
            "ts_event": pa.int64(),
            "ts_init": pa.int64(),
            "delta_type": pa.string(),
            "order_side": pa.string(),
            "order_price": pa.float64(),
            "order_size": pa.float64(),
            "order_id": pa.string(),
            "level": pa.string(),
            # Track grouped OrderBookDeltas
            "_type": pa.dictionary(pa.int8(), pa.string()),
            "_last": pa.bool_(),
        },
        metadata={"type": "OrderBookDelta"},
    ),
    Ticker: pa.schema(
        {
            "instrument_id": pa.dictionary(pa.int8(), pa.string()),
            "ts_event": pa.int64(),
            "ts_init": pa.int64(),
        },
        metadata={"type": "Ticker"},
    ),
    QuoteTick: pa.schema(
        {
            "instrument_id": pa.dictionary(pa.int8(), pa.string()),
            "bid": pa.string(),
            "bid_size": pa.string(),
            "ask": pa.string(),
            "ask_size": pa.string(),
            "ts_event": pa.int64(),
            "ts_init": pa.int64(),
        },
        metadata={"type": "QuoteTick"},
    ),
    TradeTick: pa.schema(
        {
            "instrument_id": pa.dictionary(pa.int8(), pa.string()),
            "price": pa.string(),
            "size": pa.string(),
            "aggressor_side": pa.dictionary(pa.int8(), pa.string()),
            "match_id": pa.string(),
            "ts_event": pa.int64(),
            "ts_init": pa.int64(),
        },
        metadata={"type": "TradeTick"},
    ),
    InstrumentClosePrice: pa.schema(
        {
            "instrument_id": pa.dictionary(pa.int8(), pa.string()),
            "close_type": pa.dictionary(pa.int8(), pa.string()),
            "close_price": pa.float64(),
        }
    ),
    InstrumentStatusUpdate: pa.schema(
        {
            "instrument_id": pa.dictionary(pa.int8(), pa.string()),
            "status": pa.dictionary(pa.int8(), pa.string()),
            "ts_event": pa.int64(),
            "ts_init": pa.int64(),
        },
        metadata={"type": "InstrumentStatusUpdate"},
    ),
    ComponentStateChanged: pa.schema(
        {
            "trader_id": pa.dictionary(pa.int8(), pa.string()),
            "component_id": pa.dictionary(pa.int8(), pa.string()),
            "component_type": pa.dictionary(pa.int8(), pa.string()),
            "state": pa.string(),
            "config": pa.string(),
            "event_id": pa.string(),
            "ts_event": pa.int64(),
            "ts_init": pa.int64(),
        },
        metadata={"type": "ComponentStateChanged"},
    ),
    TradingStateChanged: pa.schema(
        {
            "trader_id": pa.dictionary(pa.int8(), pa.string()),
            "state": pa.string(),
            "config": pa.string(),
            "event_id": pa.string(),
            "ts_event": pa.int64(),
            "ts_init": pa.int64(),
        },
        metadata={"type": "TradingStateChanged"},
    ),
    AccountState: pa.schema(
        {
            "account_id": pa.dictionary(pa.int8(), pa.string()),
            "account_type": pa.dictionary(pa.int8(), pa.string()),
            "base_currency": pa.dictionary(pa.int8(), pa.string()),
            "balance_currency": pa.dictionary(pa.int8(), pa.string()),
            "balance_total": pa.float64(),
            "balance_locked": pa.float64(),
            "balance_free": pa.float64(),
            "reported": pa.bool_(),
            "info": pa.string(),
            "event_id": pa.string(),
            "ts_event": pa.int64(),
            "ts_init": pa.int64(),
        },
        metadata={"type": "AccountState"},
    ),
    OrderInitialized: pa.schema(
        {
            "trader_id": pa.dictionary(pa.int8(), pa.string()),
            "strategy_id": pa.dictionary(pa.int8(), pa.string()),
            "instrument_id": pa.dictionary(pa.int8(), pa.string()),
            "client_order_id": pa.string(),
            "order_side": pa.dictionary(pa.int8(), pa.string()),
            "order_type": pa.dictionary(pa.int8(), pa.string()),
            "quantity": pa.float64(),
            "time_in_force": pa.dictionary(pa.int8(), pa.string()),
            "event_id": pa.string(),
            "ts_init": pa.int64(),
            # Options fields
            # "options": pa.string(),
            "post_only": pa.bool_(),
            "reduce_only": pa.bool_(),
            "hidden": pa.bool_(),
            "price": pa.float64(),
            "trigger": pa.bool_(),
        },
    ),
    OrderDenied: pa.schema(
        {
            "trader_id": pa.dictionary(pa.int8(), pa.string()),
            "strategy_id": pa.dictionary(pa.int8(), pa.string()),
            "instrument_id": pa.dictionary(pa.int8(), pa.string()),
            "client_order_id": pa.string(),
            "reason": pa.dictionary(pa.int8(), pa.string()),
            "event_id": pa.string(),
            "ts_init": pa.int64(),
        }
    ),
    OrderSubmitted: pa.schema(
        {
            "trader_id": pa.dictionary(pa.int8(), pa.string()),
            "strategy_id": pa.dictionary(pa.int8(), pa.string()),
            "account_id": pa.dictionary(pa.int8(), pa.string()),
            "instrument_id": pa.dictionary(pa.int8(), pa.string()),
            "client_order_id": pa.string(),
            "event_id": pa.string(),
            "ts_event": pa.int64(),
            "ts_init": pa.int64(),
        }
    ),
    OrderAccepted: pa.schema(
        {
            "trader_id": pa.dictionary(pa.int8(), pa.string()),
            "strategy_id": pa.dictionary(pa.int8(), pa.string()),
            "account_id": pa.dictionary(pa.int8(), pa.string()),
            "instrument_id": pa.dictionary(pa.int8(), pa.string()),
            "client_order_id": pa.string(),
            "venue_order_id": pa.string(),
            "event_id": pa.string(),
            "ts_event": pa.int64(),
            "ts_init": pa.int64(),
        }
    ),
    OrderRejected: pa.schema(
        {
            "trader_id": pa.dictionary(pa.int8(), pa.string()),
            "strategy_id": pa.dictionary(pa.int8(), pa.string()),
            "account_id": pa.dictionary(pa.int8(), pa.string()),
            "instrument_id": pa.dictionary(pa.int8(), pa.string()),
            "client_order_id": pa.string(),
            "reason": pa.dictionary(pa.int8(), pa.string()),
            "event_id": pa.string(),
            "ts_event": pa.int64(),
            "ts_init": pa.int64(),
        }
    ),
    OrderPendingCancel: pa.schema(
        {
            "trader_id": pa.dictionary(pa.int8(), pa.string()),
            "strategy_id": pa.dictionary(pa.int8(), pa.string()),
            "account_id": pa.dictionary(pa.int8(), pa.string()),
            "instrument_id": pa.dictionary(pa.int8(), pa.string()),
            "client_order_id": pa.string(),
            "venue_order_id": pa.string(),
            "event_id": pa.string(),
            "ts_event": pa.int64(),
            "ts_init": pa.int64(),
        }
    ),
    OrderCanceled: pa.schema(
        {
            "trader_id": pa.dictionary(pa.int8(), pa.string()),
            "strategy_id": pa.dictionary(pa.int8(), pa.string()),
            "account_id": pa.dictionary(pa.int8(), pa.string()),
            "instrument_id": pa.dictionary(pa.int8(), pa.string()),
            "client_order_id": pa.string(),
            "venue_order_id": pa.string(),
            "event_id": pa.string(),
            "ts_event": pa.int64(),
            "ts_init": pa.int64(),
        }
    ),
    OrderCancelRejected: pa.schema(
        {
            "trader_id": pa.dictionary(pa.int8(), pa.string()),
            "strategy_id": pa.dictionary(pa.int8(), pa.string()),
            "account_id": pa.dictionary(pa.int8(), pa.string()),
            "instrument_id": pa.dictionary(pa.int8(), pa.string()),
            "client_order_id": pa.string(),
            "venue_order_id": pa.string(),
            "reason": pa.string(),
            "event_id": pa.string(),
            "ts_event": pa.int64(),
            "ts_init": pa.int64(),
        }
    ),
    OrderExpired: pa.schema(
        {
            "trader_id": pa.dictionary(pa.int8(), pa.string()),
            "strategy_id": pa.dictionary(pa.int8(), pa.string()),
            "account_id": pa.dictionary(pa.int8(), pa.string()),
            "instrument_id": pa.dictionary(pa.int8(), pa.string()),
            "client_order_id": pa.string(),
            "venue_order_id": pa.string(),
            "event_id": pa.string(),
            "ts_event": pa.int64(),
            "ts_init": pa.int64(),
        }
    ),
    OrderTriggered: pa.schema(
        {
            "trader_id": pa.dictionary(pa.int8(), pa.string()),
            "strategy_id": pa.dictionary(pa.int8(), pa.string()),
            "account_id": pa.dictionary(pa.int8(), pa.string()),
            "instrument_id": pa.dictionary(pa.int8(), pa.string()),
            "client_order_id": pa.string(),
            "venue_order_id": pa.string(),
            "event_id": pa.string(),
            "ts_event": pa.int64(),
            "ts_init": pa.int64(),
        }
    ),
    OrderPendingUpdate: pa.schema(
        {
            "trader_id": pa.dictionary(pa.int8(), pa.string()),
            "strategy_id": pa.dictionary(pa.int8(), pa.string()),
            "account_id": pa.dictionary(pa.int8(), pa.string()),
            "instrument_id": pa.dictionary(pa.int8(), pa.string()),
            "client_order_id": pa.string(),
            "venue_order_id": pa.string(),
            "event_id": pa.string(),
            "ts_event": pa.int64(),
            "ts_init": pa.int64(),
        }
    ),
    OrderUpdateRejected: pa.schema(
        {
            "trader_id": pa.dictionary(pa.int8(), pa.string()),
            "strategy_id": pa.dictionary(pa.int8(), pa.string()),
            "account_id": pa.dictionary(pa.int8(), pa.string()),
            "instrument_id": pa.dictionary(pa.int8(), pa.string()),
            "client_order_id": pa.string(),
            "venue_order_id": pa.string(),
            "reason": pa.dictionary(pa.int8(), pa.string()),
            "event_id": pa.string(),
            "ts_event": pa.int64(),
            "ts_init": pa.int64(),
        }
    ),
    OrderUpdated: pa.schema(
        {
            "trader_id": pa.dictionary(pa.int8(), pa.string()),
            "strategy_id": pa.dictionary(pa.int8(), pa.string()),
            "account_id": pa.dictionary(pa.int8(), pa.string()),
            "instrument_id": pa.dictionary(pa.int8(), pa.string()),
            "client_order_id": pa.string(),
            "venue_order_id": pa.string(),
            "price": pa.float64(),
            "trigger": pa.float64(),
            "event_id": pa.string(),
            "ts_event": pa.int64(),
            "ts_init": pa.int64(),
        }
    ),
    OrderFilled: pa.schema(
        {
            "trader_id": pa.dictionary(pa.int8(), pa.string()),
            "strategy_id": pa.dictionary(pa.int8(), pa.string()),
            "account_id": pa.dictionary(pa.int8(), pa.string()),
            "instrument_id": pa.dictionary(pa.int8(), pa.string()),
            "client_order_id": pa.string(),
            "venue_order_id": pa.string(),
            "execution_id": pa.string(),
            "position_id": pa.string(),
            "order_side": pa.dictionary(pa.int8(), pa.string()),
            "last_qty": pa.float64(),
            "last_px": pa.float64(),
            "currency": pa.string(),
            "commission": pa.string(),
            "liquidity_side": pa.string(),
            "event_id": pa.string(),
            "ts_event": pa.int64(),
            "ts_init": pa.int64(),
            "info": pa.string(),
        }
    ),
    PositionOpened: pa.schema(
        {
            "strategy_id": pa.dictionary(pa.int8(), pa.string()),
            "instrument_id": pa.dictionary(pa.int8(), pa.string()),
            "position_id": pa.string(),
            "entry": pa.string(),
            "side": pa.string(),
            "net_qty": pa.float64(),
            "quantity": pa.float64(),
            "peak_qty": pa.float64(),
            "avg_px_open": pa.float64(),
            "event_id": pa.string(),
            "ts_event": pa.int64(),
            "ts_init": pa.int64(),
        }
    ),
    PositionChanged: pa.schema(
        {
            "strategy_id": pa.dictionary(pa.int8(), pa.string()),
            "instrument_id": pa.dictionary(pa.int8(), pa.string()),
            "position_id": pa.string(),
            "entry": pa.string(),
            "side": pa.string(),
            "net_qty": pa.float64(),
            "quantity": pa.float64(),
            "peak_qty": pa.float64(),
            "avg_px_open": pa.float64(),
            "event_id": pa.string(),
            "ts_opened": pa.int64(),
            "ts_event": pa.int64(),
            "ts_init": pa.int64(),
        }
    ),
    PositionClosed: pa.schema(
        {
            "strategy_id": pa.dictionary(pa.int8(), pa.string()),
            "instrument_id": pa.dictionary(pa.int8(), pa.string()),
            "position_id": pa.string(),
            "entry": pa.string(),
            "side": pa.string(),
            "net_qty": pa.float64(),
            "quantity": pa.float64(),
            "peak_qty": pa.float64(),
            "avg_px_open": pa.float64(),
            "avg_px_close": pa.float64(),
            "realized_pnl": pa.float64(),
            "event_id": pa.string(),
            "ts_opened": pa.int64(),
            "ts_closed": pa.int64(),
            "ts_init": pa.int64(),
        }
    ),
<<<<<<< HEAD
    InstrumentClosePrice: pa.schema(
        {
            "instrument_id": pa.dictionary(pa.int8(), pa.string()),
            "close_type": pa.dictionary(pa.int8(), pa.string()),
            "close_price": pa.float64(),
        }
    ),
    BettingInstrument: pa.schema(
        {
            "venue_name": pa.string(),
            "currency": pa.string(),
            "instrument_id": pa.string(),
            "event_type_id": pa.string(),
            "event_type_name": pa.string(),
            "competition_id": pa.string(),
            "competition_name": pa.string(),
            "event_id": pa.string(),
            "event_name": pa.string(),
            "event_country_code": pa.string(),
            "event_open_date": pa.string(),
            "betting_type": pa.string(),
            "market_id": pa.string(),
            "market_name": pa.string(),
            "market_start_time": pa.string(),
            "market_type": pa.string(),
            "selection_id": pa.string(),
            "selection_name": pa.string(),
            "selection_handicap": pa.string(),
            "ts_init": pa.int64(),
            "ts_event": pa.int64(),
        },
        metadata={"type": "BettingInstrument"},
    ),
    CurrencySpot: pa.schema(
        {
            "id": pa.dictionary(pa.int64(), pa.string()),
            "base_currency": pa.dictionary(pa.int8(), pa.string()),
            "quote_currency": pa.dictionary(pa.int8(), pa.string()),
            "price_precision": pa.int64(),
            "size_precision": pa.int64(),
            "price_increment": pa.dictionary(pa.int8(), pa.string()),
            "size_increment": pa.dictionary(pa.int8(), pa.string()),
            "lot_size": pa.dictionary(pa.int8(), pa.string()),
            "max_quantity": pa.dictionary(pa.int8(), pa.string()),
            "min_quantity": pa.dictionary(pa.int8(), pa.string()),
            "max_notional": pa.dictionary(pa.int8(), pa.string()),
            "min_notional": pa.dictionary(pa.int8(), pa.string()),
            "max_price": pa.dictionary(pa.int8(), pa.string()),
            "min_price": pa.dictionary(pa.int8(), pa.string()),
            "margin_init": pa.string(),
            "margin_maint": pa.string(),
            "maker_fee": pa.string(),
            "taker_fee": pa.string(),
            "info": pa.string(),
            "ts_init": pa.int64(),
            "ts_event": pa.int64(),
        }
    ),
=======
>>>>>>> 5cd9d06b
}<|MERGE_RESOLUTION|>--- conflicted
+++ resolved
@@ -46,66 +46,6 @@
 
 
 NAUTILUS_PARQUET_SCHEMA = {
-<<<<<<< HEAD
-    TradeTick: pa.schema(
-        {
-            "instrument_id": pa.dictionary(pa.int8(), pa.string()),
-            "price": pa.string(),
-            "size": pa.string(),
-            "aggressor_side": pa.dictionary(pa.int8(), pa.string()),
-            "match_id": pa.string(),
-            "ts_event": pa.int64(),
-            "ts_init": pa.int64(),
-        },
-        metadata={"type": "TradeTick"},
-    ),
-    QuoteTick: pa.schema(
-        {
-            "instrument_id": pa.dictionary(pa.int8(), pa.string()),
-            "bid": pa.string(),
-            "bid_size": pa.string(),
-            "ask": pa.string(),
-            "ask_size": pa.string(),
-            "ts_event": pa.int64(),
-            "ts_init": pa.int64(),
-        },
-        metadata={"type": "QuoteTick"},
-    ),
-    Ticker: pa.schema(
-        {
-            "instrument_id": pa.dictionary(pa.int8(), pa.string()),
-            "ts_event": pa.int64(),
-            "ts_init": pa.int64(),
-        },
-        metadata={"type": "Ticker"},
-=======
-    BettingInstrument: pa.schema(
-        {
-            "venue_name": pa.string(),
-            "currency": pa.string(),
-            "instrument_id": pa.string(),
-            "event_type_id": pa.string(),
-            "event_type_name": pa.string(),
-            "competition_id": pa.string(),
-            "competition_name": pa.string(),
-            "event_id": pa.string(),
-            "event_name": pa.string(),
-            "event_country_code": pa.string(),
-            "event_open_date": pa.string(),
-            "betting_type": pa.string(),
-            "market_id": pa.string(),
-            "market_name": pa.string(),
-            "market_start_time": pa.string(),
-            "market_type": pa.string(),
-            "selection_id": pa.string(),
-            "selection_name": pa.string(),
-            "selection_handicap": pa.string(),
-            "ts_init": pa.int64(),
-            "ts_event": pa.int64(),
-        },
-        metadata={"type": "BettingInstrument"},
->>>>>>> 5cd9d06b
-    ),
     OrderBookData: pa.schema(
         {
             "instrument_id": pa.string(),
@@ -462,14 +402,6 @@
             "ts_opened": pa.int64(),
             "ts_closed": pa.int64(),
             "ts_init": pa.int64(),
-        }
-    ),
-<<<<<<< HEAD
-    InstrumentClosePrice: pa.schema(
-        {
-            "instrument_id": pa.dictionary(pa.int8(), pa.string()),
-            "close_type": pa.dictionary(pa.int8(), pa.string()),
-            "close_price": pa.float64(),
         }
     ),
     BettingInstrument: pa.schema(
@@ -523,6 +455,4 @@
             "ts_event": pa.int64(),
         }
     ),
-=======
->>>>>>> 5cd9d06b
 }